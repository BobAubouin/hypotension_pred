import json
import multiprocessing as mp
from functools import reduce
from pathlib import Path

import numpy as np
import pandas as pd
from tqdm.contrib.concurrent import process_map

from hp_pred.split import (
    compute_ratio_label,
    compute_ratio_segment,
    create_balanced_split,
    create_cv_balanced_split,
)

RAW_FEATURES_NAME_TO_NEW_NAME = {
    "Solar8000/ART_MBP": "mbp",
    "Solar8000/ART_SBP": "sbp",
    "Solar8000/ART_DBP": "dbp",
    "Solar8000/HR": "hr",
    "Solar8000/RR": "rr",
    "Solar8000/PLETH_SPO2": "spo2",
    "Solar8000/ETCO2": "etco2",
    "Orchestra/PPF20_CT": "pp_ct",
    "Primus/MAC": "mac",
}
DEVICE_NAME_TO_SAMPLING_RATE = {"mac": 7, "pp_ct": 1}
SOLAR_SAMPLING_RATE = 2

CASE_SUBFOLDER_NAME = "cases"
PARAMETERS_FILENAME = "DatasetBuilder_parameters.json"

# Defaults parameters for DatasetBuilder
WINDOW_SIZE_PEAK = 500  # window size for the peak detection
THRESHOLD_PEAK = 30  # threshold for the peak detection
MIN_TIME_IOH = 60  # minimum time for the IOH to be considered as IOH (in seconds)
MIN_VALUE_IOH = (
    65  # minimum value for the mean arterial pressure to be considered as IOH (in mmHg)
)
MIN_MBP_SEGMENT = (
    40  # minimum acceptable value for the mean arterial pressure (in mmHg)
)
MAX_MBP_SEGMENT = (
    150  # maximum acceptable value for the mean arterial pressure (in mmHg)
)
MAX_NAN_SEGMENT = 0.2  # maximum acceptable value for the nan in the segment (in %)
RECOVERY_TIME = 10 * 60  # recovery time after the IOH (in seconds)
TOLERANCE_SEGMENT_SPLIT = 0.01  # tolerance for the segment split
TOLERANCE_LABEL_SPLIT = 0.005  # tolerance for the label split
N_MAX_ITER_SPLIT = 10000  # maximum number of iteration for the split


class DataBuilder:
    def _store_parameters(self):
        self.parameters_file = self.dataset_output_folder / PARAMETERS_FILENAME
        self.parameters: dict = {
            # Data description
            "signal_features_names": self.signal_features_names,
            "static_data_names": self.static_data_names,
            # Pre process parameters
            "sampling_time": self.sampling_time,
            "window_size_peak": self.window_size_peak * self.sampling_time,
            "max_mbp_segment": self.max_mbp_segment,
            "min_mbp_segment": self.min_mbp_segment,
            "threshold_peak": self.threshold_peak,
            # Segmentations parameters
            "prediction_window_length": self.prediction_window_length
            * self.sampling_time,
            "leading_time": self.leading_time * self.sampling_time,
            "observation_window_length": self.observation_window_length
            * self.sampling_time,
            "segment_shift": self.segment_shift * self.sampling_time,
            "recovery_time": self.recovery_time * self.sampling_time,
            "max_nan_segment": self.max_nan_segment,
            # Label parameters
            "min_time_ioh": self.min_time_ioh * self.sampling_time,
            "min_value_ioh": self.min_value_ioh,
            # Features parameters
<<<<<<< HEAD
            "half_times": [
                half_time // self.sampling_time for half_time in self.half_times
            ],
=======
            "half_times": [half_time * self.sampling_time for half_time in self.half_times],
>>>>>>> b69d4969
            # Split parameters
            "tolerance_segment_split": self.tolerance_segment_split,
            "tolerance_label_split": self.tolerance_label_split,
            "n_max_iter_split": self.n_max_iter_split,
            "number_cv_splits": self.number_cv_splits,
            # folder information
            "raw_data_folder_path": str(self.raw_data_folder),
            "static_data_path": str(self.static_data_file),
            "dataset_output_folder_path": str(self.dataset_output_folder),
        }

    def __init__(
        self,
        raw_data_folder_path: str,
        signal_features_names: list[str],
        static_data_path: str,
        static_data_names: list[str],
        dataset_output_folder_path: str,
        sampling_time: int,
        leading_time: int,
        prediction_window_length: int,
        observation_window_length: int,
        segment_shift: int,
        half_times: list[int],
        window_size_peak: int = WINDOW_SIZE_PEAK,
        min_time_ioh: int = MIN_TIME_IOH,
        min_value_ioh: float = MIN_VALUE_IOH,
        recovery_time: int = RECOVERY_TIME,
        max_mbp_segment: int = MAX_MBP_SEGMENT,
        min_mbp_segment: int = MIN_MBP_SEGMENT,
        threshold_peak: int = THRESHOLD_PEAK,
        max_nan_segment: float = MAX_NAN_SEGMENT,
        tolerance_segment_split: float = TOLERANCE_SEGMENT_SPLIT,
        tolerance_label_split: float = TOLERANCE_LABEL_SPLIT,
        n_max_iter_split: int = N_MAX_ITER_SPLIT,
        number_cv_splits: int = 3,
    ) -> None:
        # Raw data
        raw_data_folder = Path(raw_data_folder_path)
        assert raw_data_folder.exists()
        assert any(file.suffix == ".parquet" for file in raw_data_folder.iterdir())
        self.raw_data_folder = raw_data_folder
        self.signal_features_names = signal_features_names

        static_data_file = Path(static_data_path)
        assert static_data_file.exists()
        self.static_data_file = static_data_file
        self.static_data_names = static_data_names + ["caseid"]
        # End (Raw data)

        # Generated dataset
        dataset_output_folder = Path(dataset_output_folder_path)
        self.dataset_output_folder = dataset_output_folder
        self.cases_folder = self.dataset_output_folder / CASE_SUBFOLDER_NAME
        # End (Generated dataset)

        # Preprocess
        self.sampling_time = sampling_time
        self.window_size_peak = window_size_peak // sampling_time
        self.max_mbp_segment = max_mbp_segment
        self.min_mbp_segment = min_mbp_segment
        self.threshold_peak = threshold_peak
        # End (Preprocess)

        # Segments parameters
        self.leading_time = leading_time // sampling_time
        self.prediction_window_length = prediction_window_length // sampling_time
        self.observation_window_length = observation_window_length // sampling_time
        self.segment_shift = segment_shift // sampling_time
        self.segment_length = (
            self.observation_window_length
            + self.leading_time
            + self.prediction_window_length
        )
        self.recovery_time = recovery_time // sampling_time
        self.max_nan_segment = max_nan_segment
        # End (Segments parameters)

        # Features generation
        self.half_times = [half_time // sampling_time for half_time in half_times]
        # End (Features generation)

        # Labelize
        self.min_time_ioh = min_time_ioh // sampling_time
        self.min_value_ioh = min_value_ioh
        # End (Labelize)

        # Split
        self.tolerance_segment_split = tolerance_segment_split
        self.tolerance_label_split = tolerance_label_split
        self.n_max_iter_split = n_max_iter_split
        self.number_cv_splits = number_cv_splits
        # End (Split)

        self._store_parameters()

    def _import_raw(self) -> tuple[pd.DataFrame, pd.DataFrame]:
        raw_data = pd.read_parquet(self.raw_data_folder)
        raw_data.rename(columns=RAW_FEATURES_NAME_TO_NEW_NAME, inplace=True)
        raw_data = raw_data[self.signal_features_names + ["caseid", "Time"]]

        static_data = pd.read_parquet(self.static_data_file)[self.static_data_names]
        static_data = static_data.loc[:, ~static_data.columns.duplicated()].copy()
        static_data = static_data[static_data.caseid.isin(raw_data.caseid.unique())]
        assert len(raw_data.caseid.unique()) == len(static_data.caseid.unique())

        raw_data.Time = pd.to_timedelta(raw_data.Time, unit="s")
        raw_data.set_index(["caseid", "Time"], inplace=True)
        static_data.set_index(["caseid"])

        raw_data.sort_index(inplace=True)
        static_data.sort_index(inplace=True)

        return raw_data, static_data

    def _preprocess_sampling(self, case_data: pd.DataFrame) -> pd.DataFrame:
        return case_data.resample(f"{self.sampling_time}S").first()

    def _preprocess_peak(self, case_data: pd.DataFrame) -> pd.DataFrame:
        # remove too low value (before the start of the measurement)
        case_data.mbp.mask(case_data.mbp < self.min_mbp_segment, inplace=True)

        # removing the nan values at the beginning and the ending
        case_valid_mask = ~case_data.mbp.isna()
        case_data = case_data[
            (np.cumsum(case_valid_mask) > 0)
            & (np.cumsum(case_valid_mask[::-1])[::-1] > 0)
        ].copy()

        # remove peaks on the mean arterial pressure
        rolling_mean_mbp = case_data.mbp.rolling(
            window=self.window_size_peak, center=True, min_periods=10
        ).mean()
        rolling_mean_sbp = case_data.sbp.rolling(
            window=self.window_size_peak, center=True, min_periods=10
        ).mean()
        rolling_mean_dbp = case_data.dbp.rolling(
            window=self.window_size_peak, center=True, min_periods=10
        ).mean()

        # Identify peaks based on the difference from the rolling mean
        case_data.mbp.mask(
            (case_data.mbp - rolling_mean_mbp).abs() > self.threshold_peak
        )
        case_data.sbp.mask(
            (case_data.sbp - rolling_mean_sbp).abs() > self.threshold_peak * 1.5
        )
        case_data.dbp.mask(
            (case_data.dbp - rolling_mean_dbp).abs() > self.threshold_peak
        )

        return case_data

    def _preprocess(self, case_data: pd.DataFrame) -> pd.DataFrame:
        case_data.pp_ct.fillna(0, inplace=True)

        _preprocess_functions = [self._preprocess_sampling, self._preprocess_peak]

        # NOTE: acc = accumulator
        return reduce(lambda acc, method: method(acc), _preprocess_functions, case_data)

    def detect_ioh(self, window: pd.Series) -> bool:
        return (window < self.min_value_ioh).loc[~np.isnan(window)].all()

    def _labelize(self, case_data: pd.DataFrame) -> tuple[pd.Series, pd.Series]:
        # create the label for the case
        label_raw = (
            case_data.mbp.rolling(self.min_time_ioh, min_periods=1)
            .apply(self.detect_ioh)
            .fillna(0)
        )

        # Roll the window on the next self.min_time_ioh samples, see if there is a label
        label = (
            label_raw.rolling(window=self.min_time_ioh, min_periods=1)
            .max()
            .shift(-self.min_time_ioh + 1, fill_value=0)
        )

        label_id = label.diff().clip(lower=0).cumsum().fillna(0)
        label_id = label_id.astype(int)
        label_id[label == 0] = np.nan

        return label, label_id

    def _validate_segment(
        self, segment: pd.DataFrame, previous_segment: pd.DataFrame
    ) -> bool:
        # Too low/high MBP
        mbp = segment.mbp
        if (mbp < self.min_mbp_segment).any() or (mbp > self.max_mbp_segment).any():
            return False

        # Any IOH detected in observation or leading window
        if segment.label[: (self.observation_window_length + self.leading_time)].any():
            return False

        # IOH in previous segment
        if previous_segment.label.sum() > 0:
            return False

        for signal in self.signal_features_names:
            device_rate = DEVICE_NAME_TO_SAMPLING_RATE.get(signal, SOLAR_SAMPLING_RATE)

            nan_ratio = max(0, 1 - self.sampling_time / device_rate)
            threshold_percent = nan_ratio + (1 - nan_ratio) * self.max_nan_segment
            threshold_n_nans = threshold_percent * self.observation_window_length

            if (
                segment.iloc[: self.observation_window_length][signal].isna().sum()
                > threshold_n_nans
            ):
                return False

        return True

    def _create_segment_features(
        self, segment_observation: pd.DataFrame
    ) -> pd.DataFrame:
        column_to_features: dict[str, tuple[float]] = {}

        for half_time in self.half_times:
            str_halt_time = str(half_time * self.sampling_time)
            for signal_name in self.signal_features_names:
                ewm = segment_observation[signal_name].ewm(halflife=half_time)
                ema_column = signal_name + "_ema_" + str_halt_time
                std_column = signal_name + "_std_" + str_halt_time

                column_to_features[ema_column] = (ewm.mean().iloc[-1],)
                column_to_features[std_column] = (ewm.std().iloc[-1],)

        return pd.DataFrame(column_to_features, dtype="Float32")

    def _create_segments(self, case_data: pd.DataFrame, case_id: int) -> None:
        indexes_range = range(
            0, len(case_data) - self.segment_length, self.segment_shift
        )
        segment_id = 0
        list_of_segments = []
        for i_time_start in indexes_range:
            segment = case_data.iloc[i_time_start : i_time_start + self.segment_length]

            start_time_previous_segment = max(0, i_time_start - self.recovery_time)
            previous_segment = case_data.iloc[start_time_previous_segment:i_time_start]

            if not self._validate_segment(segment, previous_segment):
                continue
            segment_id += 1

            segment_observations = segment.iloc[: self.observation_window_length]
            segment_features = self._create_segment_features(segment_observations)

            segment_predictions = segment.iloc[
                (self.observation_window_length + self.leading_time) :
            ]
            segment_features["label"] = (
                (segment_predictions.label.sum() > 0).astype(int),
            )

            segment_features["time"] = segment_observations.index[-1]

            if segment_features.label.iloc[0] == 1:
                segment_features["time_before_IOH"] = (
                    segment_predictions.label.idxmax() - segment_observations.index[-1]
                ).seconds
                segment_features["label_id"] = segment_predictions.loc[
                    segment_predictions.label.idxmax()
                ].label_id
            else:
                segment_features["time_before_IOH"] = np.nan
                segment_features["label_id"] = np.nan

            segment_features["caseid"] = case_id

            list_of_segments.append(segment_features)

        if len(list_of_segments) == 0:
            return
        case_df = pd.concat(list_of_segments, axis=0, ignore_index=True)

        case_df.label_id = (
            case_df.label_id.astype(str) + "_" + case_df.caseid.astype(str)
        )

        filename = f"case{case_id}.parquet"
        parquet_file = self.cases_folder / filename
        case_df.to_parquet(parquet_file, index=False)

    def _create_meta(self, static_data: pd.DataFrame) -> None:

        # Index: case ID
        # Value:
        #  - segment_count: number of segment of the case IDs
        #  - label_count: number of positive of the case IDs
        label_stats = (
            pd.read_parquet(self.cases_folder)
            .groupby("caseid")
            .agg(
                segment_count=("label", "count"),
                label_count=("label", "sum"),
            )
        )

        case_ids = list(label_stats.index)
        static_data = static_data[static_data.caseid.isin(case_ids)]

        train_index, cv_split_list = self._perform_split(label_stats)

        case_ids_and_splits = [
            (case_id, "test", "test")
            for case_id in case_ids
            if case_id not in train_index
        ]
        for i, split in enumerate(cv_split_list):
            case_ids_and_splits += [
                (case_id, "train", f"cv_{i}") for case_id in split.index
            ]

        split = pd.DataFrame.from_records(
            data=case_ids_and_splits, columns=["caseid", "split", "cv_split"]
        ).astype({"split": "category", "cv_split": "category"})
        static_data = static_data.merge(split, on="caseid")

        static_data.to_parquet(self.dataset_output_folder / "meta.parquet", index=False)

    def _perform_split(self, label_stats: pd.DataFrame) -> tuple[list[int], list[pd.DataFrame]]:
        """Genrate a list of index for the train set. And for the cross-validation set.

        The split is done in order to have the same ratio of segments and labels in the train and test set. The CV split is also don in a balance manner. Parameters of the split are defined in the DatasetBuilder object.

        Parameters
        ----------
        label_stats : pd.DataFrame
            Index by case IDs, it has "segment_count" and "label_count" columns:
              - segment_count: number of segment of the case IDs
              - label_count: number of positive of the case IDs

        Returns
        -------
        tuple[list, list]
            The first list contains the caseid of the train set. The second list contains a list of caseid for each fold of the cross-validation set.
        """
        train_label_stats, test_label_stats = create_balanced_split(
            label_stats,
            self.tolerance_segment_split,
            self.tolerance_label_split,
            self.n_max_iter_split,
        )

        train_ratio_segment = compute_ratio_segment(train_label_stats, label_stats)
        train_ratio_label = compute_ratio_label(train_label_stats)
        print(
            f"Train : {train_ratio_segment:.2%} % of segments, "
            f" {train_ratio_label:.2%} % of labels"
        )

        test_ratio_segment = compute_ratio_segment(test_label_stats, label_stats)
        test_ratio_label = compute_ratio_label(test_label_stats)
        print(
            f"Test : {test_ratio_segment:.2%} % of segments, "
            f"{test_ratio_label:.2%} % of labels"
        )

        train_cv_label_stats_splits = create_cv_balanced_split(
            label_stats,
            train_ratio_segment,
            self.number_cv_splits,
            self.tolerance_segment_split,
            self.tolerance_label_split,
            self.n_max_iter_split,
        )

        print(f"Cross-validation split : {self.number_cv_splits} splits")
        for i, split_label_stats in enumerate(train_cv_label_stats_splits):
            split_label_ratio = compute_ratio_label(split_label_stats)
            print(
                f"split {i} : {split_label_stats.segment_count.sum():,d} segments, "
                f"{split_label_stats.label_count.sum():,d} labels, "
                f"{split_label_ratio:.2%} ratio label"
            )

        return train_label_stats.index.to_list(), train_cv_label_stats_splits

    def _process_case(self, param) -> None:
        caseid, case_data = param
        case_data = case_data.reset_index("caseid", drop=True)
        case_data = self._preprocess(case_data)

        label, label_id = self._labelize(case_data)
        case_data["label"] = label
        case_data["label_id"] = label_id

        self._create_segments(case_data, caseid)

    def _dump_dataset_parameter(self) -> None:
        with open(self.parameters_file, mode="w", encoding="utf-8") as file:
            json.dump(self.parameters, file, indent=2)

    def _must_be_built(self) -> bool:
        # build the dataset if the dataset does not exist already.
        if not self.dataset_output_folder.exists():
            return True

        with open(self.parameters_file, mode="r", encoding="utf-8") as file:
            parameters = json.load(file)

        # build the dataset if the existing dataset has been build with different
        # parameters.
        return self.parameters != parameters

    def build(self) -> None:
        if not self._must_be_built():
            print(
                f"The same dataset is already built with the same parameters in folder "
                f"{self.dataset_output_folder}."
            )
            print("Dataset build aborted")
            return

        self.cases_folder.mkdir(parents=True, exist_ok=True)

        print("Loading raw data...")
        raw_data, static_data = self._import_raw()

        print("Segmentation...")
        with mp.Pool() as pool:
            process_map(
                self._process_case,
                raw_data.groupby("caseid", as_index=False),
                total=len(static_data),
                chunksize=1,
            )

        self._dump_dataset_parameter()

    def build_meta(self) -> None:

        static_data = pd.read_parquet(self.static_data_file)
        self._create_meta(static_data)
        self._dump_dataset_parameter()

    @classmethod
    def from_json(cls, dataset_folder: Path):
        filename = dataset_folder / PARAMETERS_FILENAME
        with open(filename, mode="r", encoding="utf-8") as file:
            parameters = json.load(file)

        return cls(**parameters)<|MERGE_RESOLUTION|>--- conflicted
+++ resolved
@@ -77,13 +77,7 @@
             "min_time_ioh": self.min_time_ioh * self.sampling_time,
             "min_value_ioh": self.min_value_ioh,
             # Features parameters
-<<<<<<< HEAD
-            "half_times": [
-                half_time // self.sampling_time for half_time in self.half_times
-            ],
-=======
             "half_times": [half_time * self.sampling_time for half_time in self.half_times],
->>>>>>> b69d4969
             # Split parameters
             "tolerance_segment_split": self.tolerance_segment_split,
             "tolerance_label_split": self.tolerance_label_split,
